--- conflicted
+++ resolved
@@ -66,13 +66,8 @@
 
         D_diag = np.diagflat(D ** 2)
 
-<<<<<<< HEAD
-        mu_y_real = np.multiply(mu_y, D) + M
-        sig_y_real = sig_y * D_diag
-=======
         mu_y_real = mu_y * D + M
         sig_y_real = sig_y @ D_diag
->>>>>>> 45056d10
 
         return mu_y_real, sig_y_real
 
@@ -208,13 +203,13 @@
 
     def mean(self, x):
         Hp = self._basis.get(x)
-        mu = Hp * self._mu_w
+        mu = Hp @ self._mu_w
         return self._norm2real_mu(mu)
 
     def kernel(self, x1, x2):
         Hp1 = self._basis.get(x1)
         Hp2 = self._basis.get(x2)
-        sig = Hp1 * self._sig_w * Hp2.transpose()
+        sig = Hp1 @ self._sig_w @ Hp2.T
         return self._norm2real_sig(sig)
 
     ## models the trajectory data via expectation maximization. It uses the basis function as specified to handle missing data, and, when noisy data is detected within a trajectory, the global trend, as learned, takes over. A suitable method in the presence of noise or an unknown shape of trajectories -- the latter as different models can be compared via likelihood
